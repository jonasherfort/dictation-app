import { type NextRequest, NextResponse } from "next/server"
import { openai } from "@ai-sdk/openai"
import { anthropic } from "@ai-sdk/anthropic"
import { google } from "@ai-sdk/google"
import { mistral } from "@ai-sdk/mistral"
import { azure, createAzure } from "@ai-sdk/azure"
import { createOpenAICompatible } from "@ai-sdk/openai-compatible"
import { generateText } from "ai"

export async function POST(request: NextRequest) {
  try {
    const formData = await request.formData()
    const audioFile = formData.get("audio") as File
    const provider = formData.get("provider") as string
    const model = formData.get("model") as string
    const apiKey = formData.get("apiKey") as string
    const systemPrompt = formData.get("systemPrompt") as string
    const baseURL = (formData.get("baseURL") as string) || undefined
    const apiVersion = (formData.get("apiVersion") as string) || undefined

    if (!audioFile || !provider || !model) {
      return NextResponse.json({ error: "Missing required fields" }, { status: 400 })
    }

    // Convert audio file to base64
    const arrayBuffer = await audioFile.arrayBuffer()
    const base64Audio = Buffer.from(arrayBuffer).toString("base64")

    // Get the appropriate model instance
    let modelInstance
    switch (provider) {
      case "openai":
        modelInstance = openai(model, { apiKey })
        break
      case "azure-openai": {
<<<<<<< HEAD
        const az = createAzure({
          apiKey,
          ...(baseURL ? { baseURL } : {}),
          ...(apiVersion ? { apiVersion } : {}),
        })
=======
        if (!apiKey) return NextResponse.json({ error: "API key required" }, { status: 400 })
        const az = createAzure({ apiKey, ...(baseURL ? { baseURL } : {}), ...(apiVersion ? { apiVersion } : {}) })
>>>>>>> cc56ab13
        modelInstance = az(model) // deployment name
        break
      }
      case "anthropic":
        modelInstance = anthropic(model, { apiKey })
        break
      case "google":
        modelInstance = google(model, { apiKey })
        break
      case "mistral":
        modelInstance = mistral(model, { apiKey })
        break
      case "openai-compatible": {
<<<<<<< HEAD
        if (!baseURL) {
          return NextResponse.json({ error: "Base URL required" }, { status: 400 })
        }
=======
        if (!baseURL) return NextResponse.json({ error: "Base URL required" }, { status: 400 })
>>>>>>> cc56ab13
        const compat = createOpenAICompatible({ baseURL, apiKey, name: "custom" })
        modelInstance = compat.chatModel(model)
        break
      }
      default:
        return NextResponse.json({ error: "Unsupported provider" }, { status: 400 })
    }

    // Fast-path: OpenAI Whisper for best ASR if available
    if (provider === "openai") {
      if (!apiKey) return NextResponse.json({ error: "API key required" }, { status: 400 })
      const response = await fetch("https://api.openai.com/v1/audio/transcriptions", {
        method: "POST",
        headers: { Authorization: `Bearer ${apiKey}` },
        body: (() => {
          const fd = new FormData()
          fd.append("file", audioFile)
          fd.append("model", "whisper-1")
          fd.append("prompt", systemPrompt || "Transcribe this audio accurately.")
          return fd
        })(),
      })
      if (!response.ok) throw new Error(`OpenAI API error: ${response.statusText}`)
      const result = await response.json()
      return NextResponse.json({ transcription: result.text })
    }

    // Generic multimodal transcription for other providers
    const prompt =
      systemPrompt ||
      "Transcribe this audio recording accurately. Provide only the transcription without any additional commentary."

    const { text } = await generateText({
      model: modelInstance,
      messages: [
        {
          role: "user",
          content: [
            { type: "text", text: prompt },
            { type: "file", data: base64Audio, mimeType: audioFile.type },
          ],
        },
      ],
    })

    return NextResponse.json({ transcription: text })
  } catch (error) {
    console.error("Transcription error:", error)
    return NextResponse.json({ error: "Failed to transcribe audio" }, { status: 500 })
  }
}<|MERGE_RESOLUTION|>--- conflicted
+++ resolved
@@ -33,16 +33,8 @@
         modelInstance = openai(model, { apiKey })
         break
       case "azure-openai": {
-<<<<<<< HEAD
-        const az = createAzure({
-          apiKey,
-          ...(baseURL ? { baseURL } : {}),
-          ...(apiVersion ? { apiVersion } : {}),
-        })
-=======
         if (!apiKey) return NextResponse.json({ error: "API key required" }, { status: 400 })
         const az = createAzure({ apiKey, ...(baseURL ? { baseURL } : {}), ...(apiVersion ? { apiVersion } : {}) })
->>>>>>> cc56ab13
         modelInstance = az(model) // deployment name
         break
       }
@@ -56,13 +48,7 @@
         modelInstance = mistral(model, { apiKey })
         break
       case "openai-compatible": {
-<<<<<<< HEAD
-        if (!baseURL) {
-          return NextResponse.json({ error: "Base URL required" }, { status: 400 })
-        }
-=======
         if (!baseURL) return NextResponse.json({ error: "Base URL required" }, { status: 400 })
->>>>>>> cc56ab13
         const compat = createOpenAICompatible({ baseURL, apiKey, name: "custom" })
         modelInstance = compat.chatModel(model)
         break
