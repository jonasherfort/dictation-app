"use client"

import { useMemo, useState } from "react"
import { Button } from "@/components/ui/button"
import { Card, CardContent, CardHeader, CardTitle } from "@/components/ui/card"
import { Input } from "@/components/ui/input"
import { Label } from "@/components/ui/label"
import { Select, SelectContent, SelectItem, SelectTrigger, SelectValue } from "@/components/ui/select"
import { Tabs, TabsContent, TabsList, TabsTrigger } from "@/components/ui/tabs"
import { Eye, EyeOff, Save } from "lucide-react"
import { useToast } from "@/hooks/use-toast"

export interface LLMConfig {
  provider: string
  model: string
  apiKey?: string
  // Optional per-provider fields:
  baseURL?: string        // Azure/OpenAI-compatible
  apiVersion?: string     // Azure
  // (Keep interface open for future fields)
}

interface LLMConfigProps {
  transcriptionConfig: LLMConfig
  polishingConfig: LLMConfig
  onTranscriptionConfigChange: (config: LLMConfig) => void
  onPolishingConfigChange: (config: LLMConfig) => void
  onClose: () => void
}

type ProviderKey =
  | "openai"
  | "azure-openai"
  | "google"
  | "anthropic"
  | "mistral"
  | "openai-compatible"

const PROVIDERS: {
  value: ProviderKey
  label: string
  // static model lists; users can still paste any string
  models?: string[]
  // which extra fields to render
  extra?: Array<"baseURL" | "deploymentNote" | "apiVersion">
}[] = [
  { value: "openai", label: "OpenAI", models: ["gpt-4o", "gpt-4o-mini", "gpt-4-turbo"] },
  { value: "azure-openai", label: "Azure OpenAI", models: [], extra: ["baseURL", "deploymentNote", "apiVersion"] },
  { value: "google", label: "Google (Gemini)", models: ["gemini-2.0-flash-exp", "gemini-1.5-pro", "gemini-1.5-flash"] },
  { value: "anthropic", label: "Anthropic", models: ["claude-3-5-sonnet-20241022", "claude-3-haiku-20240307"] },
  { value: "mistral", label: "Mistral", models: ["mistral-large-latest", "mistral-small-latest", "ministral-8b-latest"] },
  { value: "openai-compatible", label: "OpenAI-Compatible (Local/Custom)", models: [], extra: ["baseURL"] },
]

export function LLMConfig({
  transcriptionConfig,
  polishingConfig,
  onTranscriptionConfigChange,
  onPolishingConfigChange,
  onClose,
}: LLMConfigProps) {
  const [showTranscriptionKey, setShowTranscriptionKey] = useState(false)
  const [showPolishingKey, setShowPolishingKey] = useState(false)
  const { toast } = useToast()

  const getModelsForProvider = (provider: string) =>
    PROVIDERS.find((p) => p.value === provider)?.models ?? []

  const getExtraForProvider = (provider: string) =>
    PROVIDERS.find((p) => p.value === provider)?.extra ?? []

  const validateConfig = (cfg: LLMConfig, kind: "Transcription" | "Polishing"): string | null => {
    if (!cfg.provider) return `${kind}: Select a provider`
<<<<<<< HEAD
    if (!cfg.model) return `${kind}: Select or enter a model${cfg.provider === "azure-openai" ? " (deployment name)" : ""}`
    if (cfg.provider !== "openai-compatible" && !cfg.apiKey) return `${kind}: API key is required`
    if (cfg.provider === "azure-openai" && !cfg.baseURL) return `${kind}: Azure base URL is required`
    if (cfg.provider === "openai-compatible" && !cfg.baseURL) return `${kind}: Base URL is required for OpenAI-compatible`
=======
    // Common requirements
    if (!cfg.model) {
      // For Azure, "model" is the deployment name
      return `${kind}: Select or enter a model${cfg.provider === "azure-openai" ? " (deployment name)" : ""}`
    }
    if (cfg.provider !== "openai-compatible" && !cfg.apiKey) {
      // openai-compatible (local) may not need a key
      return `${kind}: API key is required`
    }
    // Provider specifics
    if (cfg.provider === "azure-openai") {
      if (!cfg.baseURL) return `${kind}: Azure base URL is required (e.g. https://<resource>.openai.azure.com)`
      // apiVersion optional; default applied in API
    }
    if (cfg.provider === "openai-compatible") {
      if (!cfg.baseURL) return `${kind}: Base URL is required for OpenAI-compatible providers`
    }
>>>>>>> cc56ab13
    return null
  }

  const handleSave = () => {
    const tErr = validateConfig(transcriptionConfig, "Transcription")
<<<<<<< HEAD
    if (tErr) return toast({ title: "Invalid Configuration", description: tErr, variant: "destructive" })
    const pErr = validateConfig(polishingConfig, "Polishing")
    if (pErr) return toast({ title: "Invalid Configuration", description: pErr, variant: "destructive" })
    localStorage.setItem("dictation-transcription-config", JSON.stringify(transcriptionConfig))
    localStorage.setItem("dictation-polishing-config", JSON.stringify(polishingConfig))
=======
    if (tErr) {
      toast({ title: "Invalid Configuration", description: tErr, variant: "destructive" })
      return
    }
    const pErr = validateConfig(polishingConfig, "Polishing")
    if (pErr) {
      toast({ title: "Invalid Configuration", description: pErr, variant: "destructive" })
      return
    }

    localStorage.setItem("dictation-transcription-config", JSON.stringify(transcriptionConfig))
    localStorage.setItem("dictation-polishing-config", JSON.stringify(polishingConfig))

>>>>>>> cc56ab13
    toast({ title: "Configuration Saved", description: "LLM settings have been saved successfully" })
    onClose()
  }

  const ConfigSection = ({
    title,
    config,
    onChange,
    showKey,
    setShowKey,
  }: {
    title: string
    config: LLMConfig
    onChange: (config: LLMConfig) => void
    showKey: boolean
    setShowKey: (show: boolean) => void
  }) => {
    const extra = useMemo(() => getExtraForProvider(config.provider), [config.provider])

    return (
      <Card className="border-slate-600 bg-slate-800/30">
        <CardHeader>
          <CardTitle className="text-white text-lg">{title}</CardTitle>
        </CardHeader>
        <CardContent className="space-y-4">
          <div className="space-y-2">
            <Label className="text-slate-300">Provider</Label>
            <Select
              value={config.provider}
              onValueChange={(value) => onChange({ ...config, provider: value, model: "", baseURL: "", apiVersion: undefined })}
            >
              <SelectTrigger className="bg-slate-900/50 border-slate-600 text-white">
                <SelectValue placeholder="Select provider" />
              </SelectTrigger>
              <SelectContent className="bg-slate-800 border-slate-600">
                {PROVIDERS.map((p) => (
                  <SelectItem key={p.value} value={p.value} className="text-white">
                    {p.label}
                  </SelectItem>
                ))}
              </SelectContent>
            </Select>
          </div>
<<<<<<< HEAD

          {/* Base URL (Azure + OpenAI-compatible) */}
          {extra.includes("baseURL") && (
            <div className="space-y-2">
              <Label className="text-slate-300">
                {config.provider === "azure-openai" ? "Azure Base URL" : "Base URL"}
              </Label>
              <Input
                value={config.baseURL ?? ""}
                onChange={(e) => onChange({ ...config, baseURL: e.target.value })}
                placeholder={
                  config.provider === "azure-openai"
                    ? "https://<resource>.openai.azure.com"
                    : "http://localhost:11434/v1"
                }
                className="bg-slate-900/50 border-slate-600 text-white placeholder:text-slate-400"
              />
            </div>
          )}

          {/* Azure API version */}
          {extra.includes("apiVersion") && (
            <div className="space-y-2">
              <Label className="text-slate-300">Azure API Version (optional)</Label>
              <Input
                value={config.apiVersion ?? ""}
                onChange={(e) => onChange({ ...config, apiVersion: e.target.value })}
                placeholder="preview"
                className="bg-slate-900/50 border-slate-600 text-white placeholder:text-slate-400"
              />
            </div>
          )}

=======

          {/* Base URL (Azure + OpenAI-compatible) */}
          {extra.includes("baseURL") && (
            <div className="space-y-2">
              <Label className="text-slate-300">
                {config.provider === "azure-openai" ? "Azure Base URL" : "Base URL"}
              </Label>
              <Input
                value={config.baseURL ?? ""}
                onChange={(e) => onChange({ ...config, baseURL: e.target.value })}
                placeholder={
                  config.provider === "azure-openai"
                    ? "https://<resource>.openai.azure.com"
                    : "http://localhost:11434/v1  (or your proxy URL)"
                }
                className="bg-slate-900/50 border-slate-600 text-white placeholder:text-slate-400"
              />
            </div>
          )}

          {/* Azure API version */}
          {extra.includes("apiVersion") && (
            <div className="space-y-2">
              <Label className="text-slate-300">Azure API Version (optional)</Label>
              <Input
                value={config.apiVersion ?? ""}
                onChange={(e) => onChange({ ...config, apiVersion: e.target.value })}
                placeholder="preview"
                className="bg-slate-900/50 border-slate-600 text-white placeholder:text-slate-400"
              />
            </div>
          )}

>>>>>>> cc56ab13
          {/* Azure note */}
          {extra.includes("deploymentNote") && (
            <p className="text-xs text-slate-400">
              For Azure, enter your <span className="text-slate-300">deployment name</span> into the Model field below.
            </p>
          )}

          <div className="space-y-2">
            <Label className="text-slate-300">Model</Label>
            <Select
              value={config.model}
              onValueChange={(value) => onChange({ ...config, model: value })}
              disabled={!config.provider}
            >
              <SelectTrigger className="bg-slate-900/50 border-slate-600 text-white">
                <SelectValue placeholder={config.provider === "azure-openai" ? "Deployment name (or type custom)" : "Select model"} />
              </SelectTrigger>
              <SelectContent className="bg-slate-800 border-slate-600">
                {(getModelsForProvider(config.provider) as string[]).map((m) => (
                  <SelectItem key={m} value={m} className="text-white">
                    {m}
                  </SelectItem>
                ))}
              </SelectContent>
            </Select>
            {/* Free-form input in case it's not in the list */}
            <Input
              value={config.model}
              onChange={(e) => onChange({ ...config, model: e.target.value })}
              placeholder={config.provider === "azure-openai" ? "Or type deployment name..." : "Or type model id..."}
              className="bg-slate-900/50 border-slate-600 text-white placeholder:text-slate-400"
            />
          </div>

          {/* API key (optional for openai-compatible) */}
          <div className="space-y-2">
            <Label className="text-slate-300">
              API Key{config.provider === "openai-compatible" ? " (optional)" : ""}
            </Label>
            <div className="relative">
              <Input
                type={showKey ? "text" : "password"}
                value={config.apiKey ?? ""}
                onChange={(e) => onChange({ ...config, apiKey: e.target.value })}
                placeholder={
<<<<<<< HEAD
                  config.provider === "openai-compatible" ? "If required by your server" : "Enter your API key"
=======
                  config.provider === "openai-compatible"
                    ? "If your local/custom server requires it"
                    : "Enter your API key"
>>>>>>> cc56ab13
                }
                className="bg-slate-900/50 border-slate-600 text-white placeholder:text-slate-400 pr-10"
              />
              <Button
                type="button"
                variant="ghost"
                size="sm"
                className="absolute right-0 top-0 h-full px-3 text-slate-400 hover:text-white"
                onClick={() => setShowKey(!showKey)}
                aria-label="Toggle API key visibility"
              >
                {showKey ? <EyeOff className="w-4 h-4" /> : <Eye className="w-4 h-4" />}
              </Button>
            </div>
          </div>
        </CardContent>
      </Card>
    )
  }

  return (
    <Card className="border-slate-700 bg-slate-800/50 backdrop-blur">
      <CardHeader className="flex flex-row items-center justify-between space-y-0 pb-2">
        <CardTitle className="text-xl text-white">LLM Configuration</CardTitle>
        <div className="flex gap-2">
          <Button onClick={handleSave} variant="outline" size="sm">
            <Save className="w-4 h-4 mr-2" />
            Save
          </Button>
          <Button onClick={onClose} variant="outline" size="sm">
            Close
          </Button>
        </div>
      </CardHeader>
      <CardContent>
        <Tabs defaultValue="transcription" className="w-full">
          <TabsList className="grid w-full grid-cols-2 bg-slate-700/50">
            <TabsTrigger value="transcription">Transcription</TabsTrigger>
            <TabsTrigger value="polishing">Polishing</TabsTrigger>
          </TabsList>

          <TabsContent value="transcription" className="space-y-4">
            <ConfigSection
              title="Transcription"
              config={transcriptionConfig}
              onChange={onTranscriptionConfigChange}
              showKey={showTranscriptionKey}
              setShowKey={setShowTranscriptionKey}
            />
          </TabsContent>

          <TabsContent value="polishing" className="space-y-4">
            <ConfigSection
              title="Polishing"
              config={polishingConfig}
              onChange={onPolishingConfigChange}
              showKey={showPolishingKey}
              setShowKey={setShowPolishingKey}
            />
          </TabsContent>
        </Tabs>

        <div className="mt-6 p-4 bg-slate-900/30 rounded-lg border border-slate-600">
          <h4 className="text-sm font-medium text-white mb-2">Notes</h4>
          <ul className="text-xs text-slate-300 space-y-1">
<<<<<<< HEAD
            <li>• Azure OpenAI: set Base URL (e.g. https://&lt;resource&gt;.openai.azure.com). Use your deployment name in Model.</li>
            <li>• OpenAI-compatible (Local/Custom): set Base URL (e.g. http://localhost:11434/v1) and a model name your server exposes.</li>
=======
            <li>• Azure OpenAI: set <b>Base URL</b> (e.g. https://&lt;resource&gt;.openai.azure.com) and use your deployment name in the Model field.</li>
            <li>• OpenAI-compatible (Local/Custom): set <b>Base URL</b> (e.g. http://localhost:11434/v1) and a model name your server exposes.</li>
>>>>>>> cc56ab13
            <li>• API keys are stored locally in your browser.</li>
          </ul>
        </div>
      </CardContent>
    </Card>
  )
}<|MERGE_RESOLUTION|>--- conflicted
+++ resolved
@@ -71,12 +71,6 @@
 
   const validateConfig = (cfg: LLMConfig, kind: "Transcription" | "Polishing"): string | null => {
     if (!cfg.provider) return `${kind}: Select a provider`
-<<<<<<< HEAD
-    if (!cfg.model) return `${kind}: Select or enter a model${cfg.provider === "azure-openai" ? " (deployment name)" : ""}`
-    if (cfg.provider !== "openai-compatible" && !cfg.apiKey) return `${kind}: API key is required`
-    if (cfg.provider === "azure-openai" && !cfg.baseURL) return `${kind}: Azure base URL is required`
-    if (cfg.provider === "openai-compatible" && !cfg.baseURL) return `${kind}: Base URL is required for OpenAI-compatible`
-=======
     // Common requirements
     if (!cfg.model) {
       // For Azure, "model" is the deployment name
@@ -94,19 +88,11 @@
     if (cfg.provider === "openai-compatible") {
       if (!cfg.baseURL) return `${kind}: Base URL is required for OpenAI-compatible providers`
     }
->>>>>>> cc56ab13
     return null
   }
 
   const handleSave = () => {
     const tErr = validateConfig(transcriptionConfig, "Transcription")
-<<<<<<< HEAD
-    if (tErr) return toast({ title: "Invalid Configuration", description: tErr, variant: "destructive" })
-    const pErr = validateConfig(polishingConfig, "Polishing")
-    if (pErr) return toast({ title: "Invalid Configuration", description: pErr, variant: "destructive" })
-    localStorage.setItem("dictation-transcription-config", JSON.stringify(transcriptionConfig))
-    localStorage.setItem("dictation-polishing-config", JSON.stringify(polishingConfig))
-=======
     if (tErr) {
       toast({ title: "Invalid Configuration", description: tErr, variant: "destructive" })
       return
@@ -120,11 +106,9 @@
     localStorage.setItem("dictation-transcription-config", JSON.stringify(transcriptionConfig))
     localStorage.setItem("dictation-polishing-config", JSON.stringify(polishingConfig))
 
->>>>>>> cc56ab13
     toast({ title: "Configuration Saved", description: "LLM settings have been saved successfully" })
     onClose()
   }
-
   const ConfigSection = ({
     title,
     config,
@@ -164,41 +148,6 @@
               </SelectContent>
             </Select>
           </div>
-<<<<<<< HEAD
-
-          {/* Base URL (Azure + OpenAI-compatible) */}
-          {extra.includes("baseURL") && (
-            <div className="space-y-2">
-              <Label className="text-slate-300">
-                {config.provider === "azure-openai" ? "Azure Base URL" : "Base URL"}
-              </Label>
-              <Input
-                value={config.baseURL ?? ""}
-                onChange={(e) => onChange({ ...config, baseURL: e.target.value })}
-                placeholder={
-                  config.provider === "azure-openai"
-                    ? "https://<resource>.openai.azure.com"
-                    : "http://localhost:11434/v1"
-                }
-                className="bg-slate-900/50 border-slate-600 text-white placeholder:text-slate-400"
-              />
-            </div>
-          )}
-
-          {/* Azure API version */}
-          {extra.includes("apiVersion") && (
-            <div className="space-y-2">
-              <Label className="text-slate-300">Azure API Version (optional)</Label>
-              <Input
-                value={config.apiVersion ?? ""}
-                onChange={(e) => onChange({ ...config, apiVersion: e.target.value })}
-                placeholder="preview"
-                className="bg-slate-900/50 border-slate-600 text-white placeholder:text-slate-400"
-              />
-            </div>
-          )}
-
-=======
 
           {/* Base URL (Azure + OpenAI-compatible) */}
           {extra.includes("baseURL") && (
@@ -232,7 +181,6 @@
             </div>
           )}
 
->>>>>>> cc56ab13
           {/* Azure note */}
           {extra.includes("deploymentNote") && (
             <p className="text-xs text-slate-400">
@@ -278,13 +226,9 @@
                 value={config.apiKey ?? ""}
                 onChange={(e) => onChange({ ...config, apiKey: e.target.value })}
                 placeholder={
-<<<<<<< HEAD
-                  config.provider === "openai-compatible" ? "If required by your server" : "Enter your API key"
-=======
                   config.provider === "openai-compatible"
                     ? "If your local/custom server requires it"
                     : "Enter your API key"
->>>>>>> cc56ab13
                 }
                 className="bg-slate-900/50 border-slate-600 text-white placeholder:text-slate-400 pr-10"
               />
@@ -350,13 +294,8 @@
         <div className="mt-6 p-4 bg-slate-900/30 rounded-lg border border-slate-600">
           <h4 className="text-sm font-medium text-white mb-2">Notes</h4>
           <ul className="text-xs text-slate-300 space-y-1">
-<<<<<<< HEAD
-            <li>• Azure OpenAI: set Base URL (e.g. https://&lt;resource&gt;.openai.azure.com). Use your deployment name in Model.</li>
-            <li>• OpenAI-compatible (Local/Custom): set Base URL (e.g. http://localhost:11434/v1) and a model name your server exposes.</li>
-=======
             <li>• Azure OpenAI: set <b>Base URL</b> (e.g. https://&lt;resource&gt;.openai.azure.com) and use your deployment name in the Model field.</li>
             <li>• OpenAI-compatible (Local/Custom): set <b>Base URL</b> (e.g. http://localhost:11434/v1) and a model name your server exposes.</li>
->>>>>>> cc56ab13
             <li>• API keys are stored locally in your browser.</li>
           </ul>
         </div>
